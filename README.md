# Jepsen

Breaking distributed systems so you don't have to.

Jepsen is a Clojure library. A test is a Clojure program which uses the Jepsen
library to set up a distributed system, run a bunch of operations against that
system, and verify that the history of those operations makes sense. Jepsen has
been used to verify everything from eventually-consistent commutative databases
to linearizable coordination systems to distributed task schedulers. It can
also generate graphs of performance and availability, helping you characterize
how a system responds to different faults. See
[jepsen.io](https://jepsen.io/analyses) for examples of the sorts of analyses
you can carry out with Jepsen.

[![Clojars Project](https://img.shields.io/clojars/v/jepsen.svg)](https://clojars.org/jepsen)
[![Build Status](https://travis-ci.com/jepsen-io/jepsen.svg?branch=main)](https://travis-ci.com/jepsen-io/jepsen)

## Design Overview

A Jepsen test runs as a Clojure program on a *control node*. That program uses
SSH to log into a bunch of *db nodes*, where it sets up the distributed system
you're going to test using the test's pluggable *os* and *db*.

Once the system is running, the control node spins up a set of logically
single-threaded *processes*, each with its own *client* for the distributed
system. A *generator* generates new operations for each process to perform.
Processes then apply those operations to the system using their clients. The
start and end of each operation is recorded in a *history*. While performing
operations, a special *nemesis* process introduces faults into the system--also
scheduled by the generator.

Finally, the DB and OS are torn down. Jepsen uses a *checker* to analyze the
test's history for correctness, and to generate reports, graphs, etc. The test,
history, analysis, and any supplementary results are written to the filesystem
under `store/<test-name>/<date>/` for later review. Symlinks to the latest
results are maintained at each level for convenience.

## Documentation

This [tutorial](doc/tutorial/index.md) walks you through writing a Jepsen test
from scratch. An independent translation is available in [Chinese](https://jaydenwen123.gitbook.io/zh_jepsen_doc/).

For reference, see the [API documentation](http://jepsen-io.github.io/jepsen/).

[What's Here](doc/whats-here.md) provides an overview of Jepsen's namespaces
and how they work together.

## Setting up a Jepsen Environment

So, you've got a Jepsen test, and you'd like to run it! Or maybe you'd like to
start learning how to write tests. You've got several options:

### AWS

If you have an AWS account, you can launch a full Jepsen cluster---control and
DB nodes---from the [AWS
Marketplace](https://aws.amazon.com/marketplace/pp/Jepsen-LLC-Jepsen/B01LZ7Y7U0).
Click "Continue to Subscribe", "Continue to Configuration", and choose
"CloudFormation Template". You can choose the number of nodes you'd like to
deploy, adjust the instance types and disk sizes, and so on. These are full
VMs, which means they can test clock skew.

The AWS marketplace clusters come with an hourly fee (generally $1/hr/node),
which helps fund Jepsen development.

### LXC

You can set up your DB nodes as LXC containers, and use your local machine as
the control node. See the [LXC documentation](doc/lxc.md) for guidelines. This
might be the easiest setup for hacking on tests: you'll be able to edit source
code, run profilers, etc on the local node. Containers don't have real clocks,
so you generally can't use them to test clock skew.

### VMs, Real Hardware, etc.

You should be able to run Jepsen against almost any machines which have:

- A TCP network
- An SSH server
- Sudo or root access

Each DB node should be accessible from the control node via SSH: you need to be
able to run `ssh myuser@some-node`, and get a shell. By default, DB nodes are
named n1, n2, n3, n4, and n5, but that (along with SSH username, password,
identity files, etc) is all definable in your test, or at the CLI. The account
you use on those boxes needs sudo access to set up DBs, control firewalls, etc.

BE ADVISED: tests may mess with clocks, add apt repos, run killall -9 on
processes, and generally break things, so you shouldn't, you know, point Jepsen
at your prod machines unless you like to live dangerously, or you wrote the
test and know exactly what it's doing.

NOTE: Most Jepsen tests are written with more specific requirements in
mind---like running on Debian, using `iptables` for network manipulation, etc.
See the specific test code for more details.

### Docker (Unsupported)

There is a [Docker Compose setup](/docker) for running a Jepsen cluster on a
single machine. Sadly the Docker platform has been something of a moving
target; this environment tends to break in new and exciting ways on various
platforms every few months. If you're a Docker whiz and can get this going
reliably on Debian & OS X that's great--pull requests would be a big help.

Like other containers Docker containers don't have real clocks--that means you
generally can't use them to test clock skew.

### Setting Up Control Nodes

For AWS and Docker installs, your control node comes preconfigured with all the
software you'll need to run most Jepsen tests. If you build your own control
node (or if you're using your local machine as a control node), you'll need a
few things:

- A [JVM](https://openjdk.java.net/install/)---version 1.8 or higher.
- JNA, so the JVM can talk to your SSH.
- [Leiningen](https://leiningen.org/): a Clojure build tool.
- [Gnuplot](http://www.gnuplot.info/): how Jepsen renders performance plots.
- [Graphviz](https://graphviz.org/): how Jepsen renders transactional anomalies.

On Debian, try:

```
sudo apt install openjdk-17-jdk libjna-java gnuplot graphviz
```

... to get the basic requirements in place. Debian's Leiningen packages are
ancient, so [download lein from the web instead](https://leiningen.org/).

## Running a Test

Once you've got everything set up, you should be able to run `cd aerospike;
lein test`, and it'll spit out something like

```clj
INFO  jepsen.core - Analysis invalid! (ﾉಥ益ಥ）ﾉ ┻━┻

{:valid? false,
 :counter
 {:valid? false,
  :reads
  [[190 193 194]
   [199 200 201]
   [253 255 256]
   ...}}
```

## Working With the REPL

Jepsen tests emit `.jepsen` files in the `store/` directory. You can use these
to investigate a test at the repl. Run `lein repl` in the test directory (which
should contain `store...`, then load a test using `store/test`:

```clj
user=> (def t (store/test -1))
```

-1 is the last test run, -2 is the second-to-last. 0 is the first, 1 is the
second, and so on. You can also load a by the string directory name. As a handy
shortcut, clicking on the title of a test in the web interface will copy its
path to the clipboard.

```clj
user=> (def t (store/test "/home/aphyr/jepsen.etcd/store/etcd append etcdctl kill/20221003T124714.485-0400"))
```

These have the same structure as the test maps you're used to working with in
Jepsen, though without some fields that wouldn't make sense to serialize--no
`:checker`, `:client`, etc.

```clj
jepsen.etcd=> (:name t)
"etcd append etcdctl kill"
jepsen.etcd=> (:ops-per-key t)
200
```

These test maps are also lazy: to speed up working at the REPL, they won't load
the history or results until you ask for them. Then they're loaded from disk
and cached.

```clj
jepsen.etcd=> (count (:history t))
52634
```

You can use all the usual Clojure tricks to introspect results and histories.
Here's an aborted read (G1a) anomaly--we'll pull out the ops which wrote and
read the aborted read:

```clj
jepsen.etcd=> (def writer (-> t :results :workload :anomalies :G1a first :writer))
#'jepsen.etcd/writer
jepsen.etcd=> (def reader (-> t :results :workload :anomalies :G1a first :op))
#'jepsen.etcd/reader
```

The writer appended 11 and 12 to key 559, but failed, returning a duplicate key
error:

```clj
jepsen.etcd=> (:value writer)
[[:r 559 nil] [:r 558 nil] [:append 559 11] [:append 559 12]]
jepsen.etcd=> (:error writer)
[:duplicate-key "rpc error: code = InvalidArgument desc = etcdserver: duplicate key given in txn request"]
```

The reader, however, observed a value for 559 beginning with 12!

```clj
jepsen.etcd=> (:value reader)
[[:r 559 [12]] [:r 557 [1]]]
```

Let's find all successful transactions:

```clj
jepsen.etcd=> (def txns (->> t :history (filter #(and (= :txn (:f %)) (= :ok (:type %)))) (map :value)))
#'jepsen.etcd/txns
```

And restrict those to just operations which affected key 559:

```clj
jepsen.etcd=> (->> txns (filter (partial some (comp #{559} second))) pprint)
([[:r 559 [12]] [:r 557 [1]]]
 [[:r 559 [12]] [:append 559 1] [:r 559 [12 1]]]
 [[:append 556 32]
  [:r 556 [1 18 29 32]]
  [:r 556 [1 18 29 32]]
  [:r 559 [12 1]]]
 [[:r 559 [12 1]]]
 [[:append 559 9] [:r 557 [1 5]] [:r 558 [1]] [:r 558 [1]]]
 [[:r 559 [12 1 9]] [:r 559 [12 1 9]]]
 [[:append 559 17]]
 [[:r 559 [12 1 9 17]] [:append 558 5]]
 [[:r 559 [12 1 9 17]]
  [:append 557 22]
  [:append 559 27]
  [:r 557 [1 5 12 22]]])
```

Sure enough, no OK appends of 12 to key 559!

You'll find more functions for slicing-and-dicing tests in `jepsen.store`.

## FAQ

### JSCH auth errors

If you see `com.jcraft.jsch.JSchException: Auth fail`, this means something
about your test's `:ssh` map is wrong, or your control node's SSH environment
is a bit weird.

0. Confirm that you can ssh to the node that Jepsen failed to connect to. Try
   `ssh -v` for verbose information--pay special attention to whether it uses a
   password or private key.
1. If you intend to use a username and password, confirm that they're specified
   correctly in your test's `:ssh` map.
2. If you intend to log in with a private key, make sure your SSH agent is
   running.
   - `ssh-add -l` should show the key you use to log in.
   - If your agent isn't running, try launching one with `ssh-agent`.
   - If your agent shows no keys, you might need to add it with `ssh-add`.
   - If you're SSHing to a control node, SSH might be forwarding your local
     agent's keys rather than using those on the control node. Try `ssh -a` to
     disable agent forwarding.

If you've SSHed to a DB node already, you might also encounter a jsch bug which
doesn't know how to read hashed known_hosts files. Remove all keys for the DB
hosts from your `known_hosts` file, then:

```sh
ssh-keyscan -t rsa n1 >> ~/.ssh/known_hosts
ssh-keyscan -t rsa n2 >> ~/.ssh/known_hosts
ssh-keyscan -t rsa n3 >> ~/.ssh/known_hosts
ssh-keyscan -t rsa n4 >> ~/.ssh/known_hosts
ssh-keyscan -t rsa n5 >> ~/.ssh/known_hosts
```

to add unhashed versions of each node's hostkey to your `~/.ssh/known_hosts`.

### SSHJ auth errors

If you get an exception like `net.schmizz.sshj.transport.TransportException:
Could not verify 'ssh-ed25519' host key with fingerprint 'bf:4a:...' for 'n1'
on port 22`, but you're sure you've got the keys in your `~/.ssh/known-hosts`,
this is because (I think) SSHJ tries to verify only the ed25519 key and
*ignores* the RSA key. You can add the ed25519 keys explicitly via:

```sh
ssh-keyscan -t ed25519 n1 >> ~/.ssh/known_hosts
...
```

## Other Projects

Additional projects that may be of interest:

- [Jecci](https://github.com/michaelzenz/jecci): A wrapper framework around
  Jepsen
- [Porcupine](https://github.com/anishathalye/porcupine): a linearizability
  checker written in Go.
- [elle-cli](https://github.com/ligurio/elle-cli): command-line frontend to
  transactional consistency checkers for black-box databases.
<<<<<<< HEAD
- [Tickloom](https://github.com/unmeshjoshi/tickloom): a framework for writing
  distributed systems which support deterministic simulation. Integrates with
  Jepsen's history format and checkers.
=======
- [Tickloom](https://github.com/unmeshjoshi/tickloom): A deterministic-simulation framework for building distributed systems, with Jepsen integration for consistency checks. 
>>>>>>> 5f196840
<|MERGE_RESOLUTION|>--- conflicted
+++ resolved
@@ -303,10 +303,4 @@
   checker written in Go.
 - [elle-cli](https://github.com/ligurio/elle-cli): command-line frontend to
   transactional consistency checkers for black-box databases.
-<<<<<<< HEAD
-- [Tickloom](https://github.com/unmeshjoshi/tickloom): a framework for writing
-  distributed systems which support deterministic simulation. Integrates with
-  Jepsen's history format and checkers.
-=======
-- [Tickloom](https://github.com/unmeshjoshi/tickloom): A deterministic-simulation framework for building distributed systems, with Jepsen integration for consistency checks. 
->>>>>>> 5f196840
+- [Tickloom](https://github.com/unmeshjoshi/tickloom): A deterministic-simulation framework for building distributed systems, with Jepsen integration for consistency checks.